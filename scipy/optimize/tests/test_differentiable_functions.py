--- conflicted
+++ resolved
@@ -1,8 +1,4 @@
 import pytest
-<<<<<<< HEAD
-=======
-import gc
->>>>>>> 21ed50a8
 import platform
 import numpy as np
 from numpy.testing import (TestCase, assert_array_almost_equal,
@@ -805,10 +801,6 @@
     reason="assert_deallocate not available on PyPy"
 )
 @pytest.mark.xfail(reason="TODO remove reference cycle from VectorFunction")
-@pytest.mark.skipif(
-    platform.python_implementation() == "PyPy",
-    reason="assert_deallocate not available on PyPy"
-)
 def test_VectorFunctionNoReferenceCycle():
     """Regression test for gh-20768."""
     ex = ExVectorialFunction()
