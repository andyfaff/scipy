"""
This module implements the Sequential Least Squares Programming optimization
algorithm (SLSQP), originally developed by Dieter Kraft.
See http://www.netlib.org/toms/733

Functions
---------
.. autosummary::
   :toctree: generated/

    approx_jacobian
    fmin_slsqp

"""

__all__ = ['approx_jacobian', 'fmin_slsqp']

import numpy as np
from scipy.optimize._slsqp import slsqp
from numpy import (zeros, array, linalg, append, asfarray, concatenate, finfo,
                   sqrt, vstack, isfinite, atleast_1d)
from ._optimize import (OptimizeResult, _check_unknown_options,
                        _prepare_scalar_function, _clip_x_for_func,
                        _check_clip_x)
from ._numdiff import approx_derivative
from ._constraints import old_bound_to_new, _arr_to_scalar


__docformat__ = "restructuredtext en"

_epsilon = sqrt(finfo(float).eps)


def approx_jacobian(x, func, epsilon, *args):
    """
    Approximate the Jacobian matrix of a callable function.

    Parameters
    ----------
    x : array_like
        The state vector at which to compute the Jacobian matrix.
    func : callable f(x,*args)
        The vector-valued function.
    epsilon : float
        The perturbation used to determine the partial derivatives.
    args : sequence
        Additional arguments passed to func.

    Returns
    -------
    An array of dimensions ``(lenf, lenx)`` where ``lenf`` is the length
    of the outputs of `func`, and ``lenx`` is the number of elements in
    `x`.

    Notes
    -----
    The approximation is done using forward differences.

    """
    # approx_derivative returns (m, n) == (lenf, lenx)
    jac = approx_derivative(func, x, method='2-point', abs_step=epsilon,
                            args=args)
    # if func returns a scalar jac.shape will be (lenx,). Make sure
    # it's at least a 2D array.
    return np.atleast_2d(jac)


def fmin_slsqp(func, x0, eqcons=(), f_eqcons=None, ieqcons=(), f_ieqcons=None,
               bounds=(), fprime=None, fprime_eqcons=None,
               fprime_ieqcons=None, args=(), iter=100, acc=1.0E-6,
               iprint=1, disp=None, full_output=0, epsilon=_epsilon,
               callback=None):
    """
    Minimize a function using Sequential Least Squares Programming

    Python interface function for the SLSQP Optimization subroutine
    originally implemented by Dieter Kraft.

    Parameters
    ----------
    func : callable f(x,*args)
        Objective function.  Must return a scalar.
    x0 : 1-D ndarray of float
        Initial guess for the independent variable(s).
    eqcons : list, optional
        A list of functions of length n such that
        eqcons[j](x,*args) == 0.0 in a successfully optimized
        problem.
    f_eqcons : callable f(x,*args), optional
        Returns a 1-D array in which each element must equal 0.0 in a
        successfully optimized problem. If f_eqcons is specified,
        eqcons is ignored.
    ieqcons : list, optional
        A list of functions of length n such that
        ieqcons[j](x,*args) >= 0.0 in a successfully optimized
        problem.
    f_ieqcons : callable f(x,*args), optional
        Returns a 1-D ndarray in which each element must be greater or
        equal to 0.0 in a successfully optimized problem. If
        f_ieqcons is specified, ieqcons is ignored.
    bounds : list, optional
        A list of tuples specifying the lower and upper bound
        for each independent variable [(xl0, xu0),(xl1, xu1),...]
        Infinite values will be interpreted as large floating values.
    fprime : callable `f(x,*args)`, optional
        A function that evaluates the partial derivatives of func.
    fprime_eqcons : callable `f(x,*args)`, optional
        A function of the form `f(x, *args)` that returns the m by n
        array of equality constraint normals. If not provided,
        the normals will be approximated. The array returned by
        fprime_eqcons should be sized as ( len(eqcons), len(x0) ).
    fprime_ieqcons : callable `f(x,*args)`, optional
        A function of the form `f(x, *args)` that returns the m by n
        array of inequality constraint normals. If not provided,
        the normals will be approximated. The array returned by
        fprime_ieqcons should be sized as ( len(ieqcons), len(x0) ).
    args : sequence, optional
        Additional arguments passed to func and fprime.
    iter : int, optional
        The maximum number of iterations.
    acc : float, optional
        Requested accuracy.
    iprint : int, optional
        The verbosity of fmin_slsqp :

        * iprint <= 0 : Silent operation
        * iprint == 1 : Print summary upon completion (default)
        * iprint >= 2 : Print status of each iterate and summary
    disp : int, optional
        Overrides the iprint interface (preferred).
    full_output : bool, optional
        If False, return only the minimizer of func (default).
        Otherwise, output final objective function and summary
        information.
    epsilon : float, optional
        The step size for finite-difference derivative estimates.
    callback : callable, optional
        Called after each iteration, as ``callback(x)``, where ``x`` is the
        current parameter vector.

    Returns
    -------
    out : ndarray of float
        The final minimizer of func.
    fx : ndarray of float, if full_output is true
        The final value of the objective function.
    its : int, if full_output is true
        The number of iterations.
    imode : int, if full_output is true
        The exit mode from the optimizer (see below).
    smode : string, if full_output is true
        Message describing the exit mode from the optimizer.

    See also
    --------
    minimize: Interface to minimization algorithms for multivariate
        functions. See the 'SLSQP' `method` in particular.

    Notes
    -----
    Exit modes are defined as follows ::

        -1 : Gradient evaluation required (g & a)
         0 : Optimization terminated successfully
         1 : Function evaluation required (f & c)
         2 : More equality constraints than independent variables
         3 : More than 3*n iterations in LSQ subproblem
         4 : Inequality constraints incompatible
         5 : Singular matrix E in LSQ subproblem
         6 : Singular matrix C in LSQ subproblem
         7 : Rank-deficient equality constraint subproblem HFTI
         8 : Positive directional derivative for linesearch
         9 : Iteration limit reached

    Examples
    --------
    Examples are given :ref:`in the tutorial <tutorial-sqlsp>`.

    """
    if disp is not None:
        iprint = disp

    opts = {'maxiter': iter,
            'ftol': acc,
            'iprint': iprint,
            'disp': iprint != 0,
            'eps': epsilon,
            'callback': callback}

    # Build the constraints as a tuple of dictionaries
    cons = ()
    # 1. constraints of the 1st kind (eqcons, ieqcons); no Jacobian; take
    #    the same extra arguments as the objective function.
    cons += tuple({'type': 'eq', 'fun': c, 'args': args} for c in eqcons)
    cons += tuple({'type': 'ineq', 'fun': c, 'args': args} for c in ieqcons)
    # 2. constraints of the 2nd kind (f_eqcons, f_ieqcons) and their Jacobian
    #    (fprime_eqcons, fprime_ieqcons); also take the same extra arguments
    #    as the objective function.
    if f_eqcons:
        cons += ({'type': 'eq', 'fun': f_eqcons, 'jac': fprime_eqcons,
                  'args': args}, )
    if f_ieqcons:
        cons += ({'type': 'ineq', 'fun': f_ieqcons, 'jac': fprime_ieqcons,
                  'args': args}, )

    res = _minimize_slsqp(func, x0, args, jac=fprime, bounds=bounds,
                          constraints=cons, **opts)
    if full_output:
        return res['x'], res['fun'], res['nit'], res['status'], res['message']
    else:
        return res['x']


def _minimize_slsqp(func, x0, args=(), jac=None, bounds=None,
                    constraints=(),
                    maxiter=100, ftol=1.0E-6, iprint=1, disp=False,
                    eps=_epsilon, callback=None, finite_diff_rel_step=None,
                    **unknown_options):
    """
    Minimize a scalar function of one or more variables using Sequential
    Least Squares Programming (SLSQP).

    Options
    -------
    ftol : float
        Precision goal for the value of f in the stopping criterion.
    eps : float
        Step size used for numerical approximation of the Jacobian.
    disp : bool
        Set to True to print convergence messages. If False,
        `verbosity` is ignored and set to 0.
    maxiter : int
        Maximum number of iterations.
    finite_diff_rel_step : None or array_like, optional
        If `jac in ['2-point', '3-point', 'cs']` the relative step size to
        use for numerical approximation of `jac`. The absolute step
        size is computed as ``h = rel_step * sign(x) * max(1, abs(x))``,
        possibly adjusted to fit into the bounds. For ``method='3-point'``
        the sign of `h` is ignored. If None (default) then step is selected
        automatically.

    Returns
    -------
    res : OptimizeResult
        The optimization result represented as an ``OptimizeResult`` object.
        Important attributes are: ``x`` the solution array, ``success`` a
        Boolean flag indicating if the optimizer exited successfully,
        ``message`` which describes the cause of the termination, and ``kkt``
        which contains the Karush-Kuhn-Tucker (KKT) multipliers for constrained
        problems as described in the ``Notes`` below. See `OptimizeResult` for a
        description of other attributes.

    Notes
    -----
    The KKT multipliers are returned as a dict in the ``OptimizeResult.kkt``
    attribute. ``kkt['eq']`` and ``kkt['ineq']`` are lists containing the
    multipliers for the equality and inequality constraints respectively, in the
    order that they are found in ``constraints``. ``kkt['bounds']`` is a dict
    with two keys, ``'lb'`` and ``'ub'``, whose values are ``ndarray``s with
    shape ``(n,)`` corresponding to lower and upper bounds specified with the
    ``bounds`` parameter. Entries with zeros indicate that a bound is inactive
    or was not provided.

    The KKT multipliers provide first-order necessary conditions for optimality
    in equality and inequality-constrained optimization problems. Note that
    ``bounds`` are also associated with KKT multipliers since these are
    equivalent to simple inequality constraints. See [1]_ pp. 321 or [2]_ for an
    explanation of how to interpret these multipliers.

    Note that if new-style `NonlinearConstraint` or `LinearConstraint` were
    used, then ``minimize`` converts them first to old-style constraint dicts.
    It is possible for a single new-style constraint to simultaneously contain
    both inequality and equality constraints. This means that if there is mixing
    within a single constraint, then the returned list of multipliers will have
    a different length than the original new-style constraints.

    References
    ----------
    .. [1] Nocedal, J, and S J Wright. 2006. Numerical Optimization. Springer
       New York.
    .. [2] Kraft, D. A software package for sequential quadratic programming.
       1988. Tech. Rep. DFVLR-FB 88-28, DLR German Aerospace Center -- Institute
       for Flight Mechanics, Koln, Germany.
    """
    _check_unknown_options(unknown_options)
    iter = maxiter - 1
    acc = ftol
    epsilon = eps

    if not disp:
        iprint = 0

    # Transform x0 into an array.
    x = asfarray(x0).flatten()

    # SLSQP is sent 'old-style' bounds, 'new-style' bounds are required by
    # ScalarFunction
    if bounds is None or len(bounds) == 0:
        new_bounds = (-np.inf, np.inf)
    else:
        new_bounds = old_bound_to_new(bounds)

    # clip the initial guess to bounds, otherwise ScalarFunction doesn't work
    x = np.clip(x, new_bounds[0], new_bounds[1])

    # Constraints are triaged per type into a dictionary of tuples
    if isinstance(constraints, dict):
        constraints = (constraints, )

    cons = {'eq': (), 'ineq': ()}
    for ic, con in enumerate(constraints):
        # check type
        try:
            ctype = con['type'].lower()
        except KeyError as e:
            raise KeyError('Constraint %d has no type defined.' % ic) from e
        except TypeError as e:
            raise TypeError('Constraints must be defined using a '
                            'dictionary.') from e
        except AttributeError as e:
            raise TypeError("Constraint's type must be a string.") from e
        else:
            if ctype not in ['eq', 'ineq']:
                raise ValueError("Unknown constraint type '%s'." % con['type'])

        # check function
        if 'fun' not in con:
            raise ValueError('Constraint %d has no function defined.' % ic)

        # check Jacobian
        cjac = con.get('jac')
        if cjac is None:
            # approximate Jacobian function. The factory function is needed
            # to keep a reference to `fun`, see gh-4240.
            def cjac_factory(fun):
                def cjac(x, *args):
                    x = _check_clip_x(x, new_bounds)

                    if jac in ['2-point', '3-point', 'cs']:
                        return approx_derivative(fun, x, method=jac, args=args,
                                                 rel_step=finite_diff_rel_step,
                                                 bounds=new_bounds)
                    else:
                        return approx_derivative(fun, x, method='2-point',
                                                 abs_step=epsilon, args=args,
                                                 bounds=new_bounds)

                return cjac
            cjac = cjac_factory(con['fun'])

        # update constraints' dictionary
        cons[ctype] += ({'fun': con['fun'],
                         'jac': cjac,
                         'args': con.get('args', ())}, )

    exit_modes = {-1: "Gradient evaluation required (g & a)",
                   0: "Optimization terminated successfully",
                   1: "Function evaluation required (f & c)",
                   2: "More equality constraints than independent variables",
                   3: "More than 3*n iterations in LSQ subproblem",
                   4: "Inequality constraints incompatible",
                   5: "Singular matrix E in LSQ subproblem",
                   6: "Singular matrix C in LSQ subproblem",
                   7: "Rank-deficient equality constraint subproblem HFTI",
                   8: "Positive directional derivative for linesearch",
                   9: "Iteration limit reached"}

    # Set the parameters that SLSQP will need
    # meq, mieq: number of equality and inequality constraints
    # _meq_cv: a list containing the length of values each constraint function
    # returns
    _meq_cv = [len(atleast_1d(c['fun'](x, *c['args']))) for c in cons['eq']]
    meq = sum(_meq_cv)

    _mieq_cv = [len(atleast_1d(c['fun'](x, *c['args']))) for c in cons['ineq']]
    mieq = sum(_mieq_cv)

    # m = The total number of constraints
    m = meq + mieq
    # la = The number of constraints, or 1 if there are no constraints
    la = array([1, m]).max()
    # n = The number of independent variables
    n = len(x)

    # Define the workspaces for SLSQP
    n1 = n + 1
    mineq = m - meq + n1 + n1
    len_w = (3*n1+m)*(n1+1)+(n1-meq+1)*(mineq+2) + 2*mineq+(n1+mineq)*(n1-meq) \
            + 2*meq + n1 + ((n+1)*n)//2 + 2*m + 3*n + 3*n1 + 1
    len_jw = mineq
    w = zeros(len_w)
    jw = zeros(len_jw)

    # Decompose bounds into xl and xu
    if bounds is None or len(bounds) == 0:
        xl = np.empty(n, dtype=float)
        xu = np.empty(n, dtype=float)
        xl.fill(np.nan)
        xu.fill(np.nan)
    else:
        bnds = array([(_arr_to_scalar(l), _arr_to_scalar(u))
                      for (l, u) in bounds], float)
        if bnds.shape[0] != n:
            raise IndexError('SLSQP Error: the length of bounds is not '
                             'compatible with that of x0.')

        with np.errstate(invalid='ignore'):
            bnderr = bnds[:, 0] > bnds[:, 1]

        if bnderr.any():
            raise ValueError('SLSQP Error: lb > ub in bounds %s.' %
                             ', '.join(str(b) for b in bnderr))
        xl, xu = bnds[:, 0], bnds[:, 1]

        # Mark infinite bounds with nans; the Fortran code understands this
        infbnd = ~isfinite(bnds)
        xl[infbnd[:, 0]] = np.nan
        xu[infbnd[:, 1]] = np.nan

    # ScalarFunction provides function and gradient evaluation
    sf = _prepare_scalar_function(func, x, jac=jac, args=args, epsilon=eps,
                                  finite_diff_rel_step=finite_diff_rel_step,
                                  bounds=new_bounds)
    # gh11403 SLSQP sometimes exceeds bounds by 1 or 2 ULP, make sure this
    # doesn't get sent to the func/grad evaluator.
    wrapped_fun = _clip_x_for_func(sf.fun, new_bounds)
    wrapped_grad = _clip_x_for_func(sf.grad, new_bounds)

    # Initialize the iteration counter and the mode value
    mode = array(0, int)
    acc = array(acc, float)
    majiter = array(iter, int)
    majiter_prev = 0

    # Initialize internal SLSQP state variables
    alpha = array(0, float)
    f0 = array(0, float)
    gs = array(0, float)
    h1 = array(0, float)
    h2 = array(0, float)
    h3 = array(0, float)
    h4 = array(0, float)
    t = array(0, float)
    t0 = array(0, float)
    tol = array(0, float)
    iexact = array(0, int)
    incons = array(0, int)
    ireset = array(0, int)
    itermx = array(0, int)
    line = array(0, int)
    n1 = array(0, int)
    n2 = array(0, int)
    n3 = array(0, int)

    # Print the header if iprint >= 2
    if iprint >= 2:
        print("%5s %5s %16s %16s" % ("NIT", "FC", "OBJFUN", "GNORM"))

    # mode is zero on entry, so call objective, constraints and gradients
    # there should be no func evaluations here because it's cached from
    # ScalarFunction
    fx = wrapped_fun(x)
    g = append(wrapped_grad(x), 0.0)
    c = _eval_constraint(x, cons)
    a = _eval_con_normals(x, cons, la, n, m, meq, mieq)

    while 1:
        # Call SLSQP
        slsqp(m, meq, x, xl, xu, fx, c, g, a, acc, majiter, mode, w, jw,
              alpha, f0, gs, h1, h2, h3, h4, t, t0, tol,
              iexact, incons, ireset, itermx, line,
              n1, n2, n3)

        if mode == 1:  # objective and constraint evaluation required
            fx = wrapped_fun(x)
            c = _eval_constraint(x, cons)

        if mode == -1:  # gradient evaluation required
            g = append(wrapped_grad(x), 0.0)
            a = _eval_con_normals(x, cons, la, n, m, meq, mieq)

        if majiter > majiter_prev:
            # call callback if major iteration has incremented
            if callback is not None:
                callback(np.copy(x))

            # Print the status of the current iterate if iprint > 2
            if iprint >= 2:
                print(
                    f"{majiter:5} {sf.nfev:5} {fx:16.6E} "
                    f"{linalg.norm(g):16.6E}"
                )

        # If exit mode is not -1 or 1, slsqp has completed
        if abs(mode) != 1:
            break

        majiter_prev = int(majiter)

    # Obtain KKT multipliers from internals of SLSQP (see slsqp.slsqp_optmz.f)
<<<<<<< HEAD
    im = 0  # fortran indexing starts at 1 but python starts at 0
    il = im + m
    ix = il + (n1*n)//2 + 1
    ir = ix + n
=======
    im = 1
    il = im + la
    ix = il + (n1 * n) // 2 + 1
    # Start of constraint KKT multipliers in w
    ir = ix + n
    # Subtract 1 since fortran indexing starts at 1 but python starts at 0
    ir -= 1
>>>>>>> a9623784

    _kkt_mult = w[ir:ir + m]

    # Indices for bound constraints (one per variable).
<<<<<<< HEAD
    # Found with trial and error since documentation is unclear
    ib = ir + m + 4*n + 2
=======
    # Found by trial and error since documentation is inconsistent
    iu = ir + n + n + la + n1 # index iu from slsqp.slsqp_optmz.f
    ib = iu + la + n - 2
>>>>>>> a9623784
    _kkt_bnds = w[ib:ib + n]

    kkt_multiplier = dict()

    # Collect KKT multipliers for equality and inequality constraints
    w_ind = 0
    for _t, cv in [("eq", _meq_cv), ("ineq", _mieq_cv)]:
<<<<<<< HEAD

=======
>>>>>>> a9623784
        kkt = []

        for dim in cv:
            kkt += [_kkt_mult[w_ind:(w_ind + dim)]]
            w_ind += dim

        kkt_multiplier[_t] = kkt

    # Get KKT multipliers for lower and upper bounds.
<<<<<<< HEAD
    kkt = zeros((n, 2))
    if bounds is not None and len(bounds) > 0:
        pos_kkt_bnds = _kkt_bnds > 0.
        # Lower bound multipliers are positive
        active_bnds = ~infbnd[:, 0] & pos_kkt_bnds
        kkt[active_bnds, 0] = _kkt_bnds[active_bnds]
        # Upper bound multipliers are originally negative, make positive to be
        # consistent with sign of multipliers for inequality constraints
        active_bnds = ~infbnd[:, 1] & ~pos_kkt_bnds
        kkt[active_bnds, 1] = np.abs(_kkt_bnds[active_bnds])

=======
    kkt = np.zeros((n, 2))
    pos_kkt_bnds = _kkt_bnds > 0.
    # Lower bound multipliers are positive
    active_bnds = np.isfinite(xl) & pos_kkt_bnds
    kkt[active_bnds, 0] = _kkt_bnds[active_bnds]
    # Upper bound multipliers are originally negative, make positive to be
    # consistent with sign of multipliers for inequality constraints
    active_bnds = np.isfinite(xu) & ~pos_kkt_bnds
    kkt[active_bnds, 1] = -_kkt_bnds[active_bnds]
>>>>>>> a9623784
    kkt_multiplier["bounds"] = {"lb": kkt[:, 0], "ub": kkt[:, 1]}

    # Optimization loop complete. Print status if requested
    if iprint >= 1:
        print(f"{exit_modes[int(mode)]}    (Exit mode {mode})")
        print("            Current function value:", fx)
        print("            Iterations:", majiter)
        print("            Function evaluations:", sf.nfev)
        print("            Gradient evaluations:", sf.ngev)

    return OptimizeResult(x=x, fun=fx, jac=g[:-1],
                          nit=int(majiter),
                          nfev=sf.nfev, njev=sf.ngev, status=int(mode),
                          message=exit_modes[int(mode)],
                          success=(mode == 0),
                          kkt=kkt_multiplier)


def _eval_constraint(x, cons):
    # Compute constraints
    if cons['eq']:
        c_eq = concatenate([atleast_1d(con['fun'](x, *con['args']))
                            for con in cons['eq']])
    else:
        c_eq = zeros(0)

    if cons['ineq']:
        c_ieq = concatenate([atleast_1d(con['fun'](x, *con['args']))
                             for con in cons['ineq']])
    else:
        c_ieq = zeros(0)

    # Now combine c_eq and c_ieq into a single matrix
    c = concatenate((c_eq, c_ieq))
    return c


def _eval_con_normals(x, cons, la, n, m, meq, mieq):
    # Compute the normals of the constraints
    if cons['eq']:
        a_eq = vstack([con['jac'](x, *con['args'])
                       for con in cons['eq']])
    else:  # no equality constraint
        a_eq = zeros((meq, n))

    if cons['ineq']:
        a_ieq = vstack([con['jac'](x, *con['args'])
                        for con in cons['ineq']])
    else:  # no inequality constraint
        a_ieq = zeros((mieq, n))

    # Now combine a_eq and a_ieq into a single a matrix
    if m == 0:  # no constraints
        a = zeros((la, n))
    else:
        a = vstack((a_eq, a_ieq))
    a = concatenate((a, zeros([la, 1])), 1)

    return a<|MERGE_RESOLUTION|>--- conflicted
+++ resolved
@@ -498,32 +498,16 @@
         majiter_prev = int(majiter)
 
     # Obtain KKT multipliers from internals of SLSQP (see slsqp.slsqp_optmz.f)
-<<<<<<< HEAD
     im = 0  # fortran indexing starts at 1 but python starts at 0
     il = im + m
     ix = il + (n1*n)//2 + 1
     ir = ix + n
-=======
-    im = 1
-    il = im + la
-    ix = il + (n1 * n) // 2 + 1
-    # Start of constraint KKT multipliers in w
-    ir = ix + n
-    # Subtract 1 since fortran indexing starts at 1 but python starts at 0
-    ir -= 1
->>>>>>> a9623784
 
     _kkt_mult = w[ir:ir + m]
 
     # Indices for bound constraints (one per variable).
-<<<<<<< HEAD
     # Found with trial and error since documentation is unclear
     ib = ir + m + 4*n + 2
-=======
-    # Found by trial and error since documentation is inconsistent
-    iu = ir + n + n + la + n1 # index iu from slsqp.slsqp_optmz.f
-    ib = iu + la + n - 2
->>>>>>> a9623784
     _kkt_bnds = w[ib:ib + n]
 
     kkt_multiplier = dict()
@@ -531,10 +515,6 @@
     # Collect KKT multipliers for equality and inequality constraints
     w_ind = 0
     for _t, cv in [("eq", _meq_cv), ("ineq", _mieq_cv)]:
-<<<<<<< HEAD
-
-=======
->>>>>>> a9623784
         kkt = []
 
         for dim in cv:
@@ -544,8 +524,8 @@
         kkt_multiplier[_t] = kkt
 
     # Get KKT multipliers for lower and upper bounds.
-<<<<<<< HEAD
     kkt = zeros((n, 2))
+
     if bounds is not None and len(bounds) > 0:
         pos_kkt_bnds = _kkt_bnds > 0.
         # Lower bound multipliers are positive
@@ -556,17 +536,6 @@
         active_bnds = ~infbnd[:, 1] & ~pos_kkt_bnds
         kkt[active_bnds, 1] = np.abs(_kkt_bnds[active_bnds])
 
-=======
-    kkt = np.zeros((n, 2))
-    pos_kkt_bnds = _kkt_bnds > 0.
-    # Lower bound multipliers are positive
-    active_bnds = np.isfinite(xl) & pos_kkt_bnds
-    kkt[active_bnds, 0] = _kkt_bnds[active_bnds]
-    # Upper bound multipliers are originally negative, make positive to be
-    # consistent with sign of multipliers for inequality constraints
-    active_bnds = np.isfinite(xu) & ~pos_kkt_bnds
-    kkt[active_bnds, 1] = -_kkt_bnds[active_bnds]
->>>>>>> a9623784
     kkt_multiplier["bounds"] = {"lb": kkt[:, 0], "ub": kkt[:, 1]}
 
     # Optimization loop complete. Print status if requested
