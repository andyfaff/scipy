--- conflicted
+++ resolved
@@ -22,6 +22,7 @@
     -t scipy.special.tests.test_support_alternative_backends
     -t scipy._lib.tests.test_array_api
     -t scipy._lib.tests.test__util
+    -t scipy.optimize.tests.test_differentiate
     -t scipy.stats
 
 concurrency:
@@ -101,18 +102,5 @@
     - name: Test SciPy
       run: |
         export OMP_NUM_THREADS=2
-<<<<<<< HEAD
-        # expand as new modules are added
-        python dev.py --no-build test -b all -s cluster -- --durations 3 --timeout=60
-        python dev.py --no-build test -b all -s constants -- --durations 3 --timeout=60
-        python dev.py --no-build test -b all -s fft -- --durations 3 --timeout=60
-        python dev.py --no-build test -b all -t scipy.special.tests.test_support_alternative_backends -- --durations 3 --timeout=60
-        python dev.py --no-build test -b all -t scipy._lib.tests.test_array_api -- --durations 3 --timeout=60
-        python dev.py --no-build test -b all -t scipy._lib.tests.test__util -- --durations 3 --timeout=60
-        python dev.py --no-build test -b all -t scipy.optimize.tests.test_chandrupatla -- --durations 3 --timeout=60
-        python dev.py --no-build test -b all -t scipy.optimize.tests.test_differentiate -- --durations 3 --timeout=60
-        python dev.py --no-build test -b all -s stats -- --durations 3 --timeout=60
-=======
         # expand as more modules are supported by adding to `XP_TESTS` above
-        python dev.py --no-build test -b all $XP_TESTS -- --durations 3 --timeout=60
->>>>>>> e36e7280
+        python dev.py --no-build test -b all $XP_TESTS -- --durations 3 --timeout=60