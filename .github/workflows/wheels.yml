# Workflow to build and test wheels.
# To work on the wheel building infrastructure on a fork, comment out:
#
# if: github.repository == 'scipy/scipy'
#
# in the get_commit_message job include [wheel build] in your commit
# message to trigger the build. All files related to wheel building are located
# at tools/wheels/
name: Wheel builder

on:
  schedule:
  #        ┌───────────── minute (0 - 59)
  #        │  ┌───────────── hour (0 - 23)
  #        │  │ ┌───────────── day of the month (1 - 31)
  #        │  │ │ ┌───────────── month (1 - 12 or JAN-DEC)
  #        │  │ │ │ ┌───────────── day of the week (0 - 6 or SUN-SAT)
  #        │  │ │ │ │
  - cron: "9  9 * * *"
  push:
    branches:
      - maintenance/**
  pull_request:
    branches:
      - main
      - maintenance/**
  workflow_dispatch:

permissions:
   contents: read  # to fetch code (actions/checkout)

concurrency:
  group: ${{ github.workflow }}-${{ github.head_ref || github.run_id }}
  cancel-in-progress: true

jobs:
  get_commit_message:
    name: Get commit message
    runs-on: ubuntu-latest
    if: github.repository == 'scipy/scipy'
    outputs:
      message: ${{ steps.commit_message.outputs.message }}
    steps:
      - name: Checkout scipy
        uses: actions/checkout@v4.1.1
        # Gets the correct commit message for pull request
        with:
          ref: ${{ github.event.pull_request.head.sha }}
      - name: Get commit message
        id: commit_message
        run: |
          set -xe
          COMMIT_MSG=$(git log --no-merges -1)
          RUN="0"
          if [[ "$COMMIT_MSG" == *"[wheel build]"* ]]; then
              RUN="1" 
          fi
          echo "message=$RUN" >> $GITHUB_OUTPUT
          echo github.ref ${{ github.ref }}

  build_wheels:
    name: Wheel, ${{ matrix.python[0] }}-${{ matrix.buildplat[1] }}
      ${{ matrix.buildplat[2] }} ${{ matrix.buildplat[3] }}
      ${{ matrix.buildplat[4] }}
    needs: get_commit_message
    if: >-
      contains(needs.get_commit_message.outputs.message, '1') ||
      github.event_name == 'schedule' ||
      github.event_name == 'workflow_dispatch'
    runs-on: ${{ matrix.buildplat[0] }}

    strategy:
      # Ensure that a wheel builder finishes even if another fails
      fail-fast: false
      matrix:
        # Github Actions doesn't support pairing matrix values together, let's improvise
        # https://github.com/github/feedback/discussions/7835#discussioncomment-1769026
        buildplat:
        # should also be able to do multi-archs on a single entry, e.g.
        # [windows-2019, win*, "AMD64 x86"]. However, those two require a different compiler setup
        # so easier to separate out here.
        #- [ubuntu-22.04, manylinux, x86_64, "", ""]
        #- [ubuntu-22.04, musllinux, x86_64, "", ""]
        - [macos-12, macosx, x86_64, openblas, "10.9"]
        #- [macos-13, macosx, x86_64, accelerate, "14.0"]
        - [macos-14, macosx, arm64, openblas, "12.0"]
        #- [macos-14, macosx, arm64, accelerate, "14.0"]
        #- [windows-2019, win, AMD64, "", ""]

        python: [["cp310", "3.10"], ["cp311", "3.11"], ["cp312", "3.12"]]
        # python[0] is used to specify the python versions made by cibuildwheel

    env:
      IS_32_BIT: ${{ matrix.buildplat[2] == 'x86' }}
      # upload to staging if it's a push to a maintenance branch and the last
      # commit message contains '[wheel build]'
      IS_PUSH: ${{ github.event_name == 'push' && startsWith(github.ref, 'refs/heads/maintenance') && contains(needs.get_commit_message.outputs.message, '1') }}
      IS_SCHEDULE_DISPATCH: ${{ github.event_name == 'schedule' || github.event_name == 'workflow_dispatch' }}

    steps:
      - name: Checkout scipy
        uses: actions/checkout@v4.1.1
        with:
          submodules: true
          fetch-depth: 0

      - uses: actions/setup-python@v5
        with:
          python-version: 3.11

      - name: win_amd64 - install rtools
        run: |
          # mingw-w64
          choco install rtools -y --no-progress --force --version=4.0.0.20220206
          echo "c:\rtools40\ucrt64\bin;" >> $env:GITHUB_PATH
        if: ${{ runner.os == 'Windows' && env.IS_32_BIT == 'false' }}

      - name: windows - set PKG_CONFIG_PATH
        run: |
          $env:CIBW = "${{ github.workspace }}"
          # It seems somewhere in the env passing, `\` is not
          # passed through, so convert it to '/'
          $env:CIBW=$env:CIBW.replace("\","/")
          echo "CIBW_ENVIRONMENT_WINDOWS=PKG_CONFIG_PATH=$env:CIBW" >> $env:GITHUB_ENV
        if: ${{ runner.os == 'Windows' }}

      - name: Setup macOS
        if: startsWith( matrix.buildplat[0], 'macos-' )
        run: |
          if [[ ${{ matrix.buildplat[3] }} == 'accelerate' ]]; then
            echo CIBW_CONFIG_SETTINGS=\"setup-args=-Dblas=accelerate\" >> "$GITHUB_ENV"
            # Always use preinstalled gfortran for Accelerate builds
            ln -s $(which gfortran-13) gfortran
            export PATH=$PWD:$PATH
            echo "PATH=$PATH" >> "$GITHUB_ENV"
            LIB_PATH=$(dirname $(gfortran --print-file-name libgfortran.dylib))
          fi
          if [[ ${{ matrix.buildplat[4] }} == '10.9' ]]; then
            # Newest version of Xcode that supports macOS 10.9
            XCODE_VER='13.4.1'
          else
            XCODE_VER='15.2'
          fi
          CIBW="sudo xcode-select -s /Applications/Xcode_${XCODE_VER}.app"
          echo "CIBW_BEFORE_ALL=$CIBW" >> $GITHUB_ENV
          # setting SDKROOT necessary when using the gfortran compiler
          # installed in cibw_before_build_macos.sh
          sudo xcode-select -s /Applications/Xcode_${XCODE_VER}.app
          CIBW="MACOSX_DEPLOYMENT_TARGET=${{ matrix.buildplat[4] }}\
            SDKROOT=$(xcrun --sdk macosx --show-sdk-path)\
            PKG_CONFIG_PATH=${{ github.workspace }}"
          echo "CIBW_ENVIRONMENT_MACOS=$CIBW" >> "$GITHUB_ENV"

          echo "REPAIR_PATH=$LIB_PATH" >> "$GITHUB_ENV"
<<<<<<< HEAD
          PREFIX=DYLD_LIBRARY_PATH=$(dirname $(gfortran --print-file-name libgfortran.dylib))
          # remove libgfortran from location used for linking (if any), to
          # check wheel has bundled things correctly and all tests pass without
          # needing installed gfortran
          POSTFIX=" sudo rm -rf /opt/gfortran-darwin-x86_64-native &&\
                 sudo rm -rf /usr/local/gfortran/lib"
=======
          if [[ ${{ matrix.buildplat[3] }} == 'accelerate' ]]; then
            PREFIX=DYLD_LIBRARY_PATH=$(dirname $(gfortran --print-file-name libgfortran.dylib))
          else
            # Use libgfortran and friends from the scipy-openblas wheel,
            # which should be exactly the same as the ones from gfortran
            # This will exclude the duplicates from gfortran in /opt/gfortran*
            EXCLUDE="-e /gfortran"
            
            PREFIX="DYLD_LIBRARY_PATH=\"\$(python -c \"import scipy_openblas32 as sob; ldir=sob.get_lib_dir();print(f'{ldir}/../.dylibs:{ldir}')\")\""            
            # remove libgfortran from location used for linking, to check wheel has
            # bundled things correctly
            POSTFIX=" sudo rm -rf /opt/gfortran-darwin-x86_64-native &&\
                      sudo rm -rf /opt/gfortran-darwin-arm64-native &&\
                      sudo rm -rf /usr/local/gfortran/lib"
          fi
>>>>>>> f0b4f3d0
          CIBW="$PREFIX delocate-listdeps -d {wheel} && echo "-----------" &&\
            $PREFIX delocate-wheel -v $EXCLUDE --require-archs \
            {delocate_archs} -w {dest_dir} {wheel} && echo "-----------" &&\
            delocate-listdeps -d {dest_dir}/*.whl && echo "-----------" &&\
            $POSTFIX"
          
          # Rename x86 Accelerate wheel to test on macOS 13 runner
          if [[ ${{ matrix.buildplat[0] }} == 'macos-13' && ${{ matrix.buildplat[4] }} == '14.0' ]]; then
            CIBW+=" && mv {dest_dir}/\$(basename {wheel}) \
              {dest_dir}/\$(echo \$(basename {wheel}) | sed 's/14_0/13_0/')"
          fi
          echo "CIBW_REPAIR_WHEEL_COMMAND_MACOS=$CIBW" >> "$GITHUB_ENV"

      - name: Build wheels
        uses: pypa/cibuildwheel@v2.17.0
        env:
          CIBW_BUILD: ${{ matrix.python[0] }}-${{ matrix.buildplat[1] }}*
          CIBW_ARCHS: ${{ matrix.buildplat[2] }}
          CIBW_PRERELEASE_PYTHONS: True

      - name: Rename after test (macOS x86 Accelerate only)
        # Rename x86 Accelerate wheel back so it targets macOS >= 14
        if: matrix.buildplat[0] == 'macos-13' && matrix.buildplat[4] == '14.0'
        run: |
          mv ./wheelhouse/*.whl $(find ./wheelhouse -type f -name '*.whl' | sed 's/13_0/14_0/')

      - uses: actions/upload-artifact@v4
        with:
          path: ./wheelhouse/*.whl
          name: ${{ matrix.python[0] }}-${{ matrix.buildplat[1] }}
            ${{ matrix.buildplat[2] }} ${{ matrix.buildplat[3] }}
            ${{ matrix.buildplat[4] }}

      - uses: conda-incubator/setup-miniconda@v3
        with:
          # for installation of anaconda-client, required for upload to
          # anaconda.org
          # default (and activated) environment name is test
          # Note that this step is *after* specific pythons have been used to
          # build and test the wheel
          auto-update-conda: true
          python-version: "3.10"
          miniconda-version: "latest"

      - name: Upload wheels
        if: success()
        shell: bash -el {0}
        # see https://github.com/marketplace/actions/setup-miniconda for why
        # `-el {0}` is required.
        env:
          SCIPY_STAGING_UPLOAD_TOKEN: ${{ secrets.SCIPY_STAGING_UPLOAD_TOKEN }}
          SCIPY_NIGHTLY_UPLOAD_TOKEN: ${{ secrets.SCIPY_NIGHTLY_UPLOAD_TOKEN }}
        run: |
          conda install -y anaconda-client
          source tools/wheels/upload_wheels.sh
          set_upload_vars
          # For cron jobs (restricted to main branch) or "Run workflow" trigger
          # an upload to:
          #
          # https://anaconda.org/scientific-python-nightly-wheels/scipy
          # 
          # Pushes to a maintenance branch that contain '[wheel build]' will
          # cause wheels to be built and uploaded to:
          #
          # https://anaconda.org/multibuild-wheels-staging/scipy
          #
          # The tokens were originally generated at anaconda.org
          upload_wheels<|MERGE_RESOLUTION|>--- conflicted
+++ resolved
@@ -152,30 +152,15 @@
           echo "CIBW_ENVIRONMENT_MACOS=$CIBW" >> "$GITHUB_ENV"
 
           echo "REPAIR_PATH=$LIB_PATH" >> "$GITHUB_ENV"
-<<<<<<< HEAD
+
           PREFIX=DYLD_LIBRARY_PATH=$(dirname $(gfortran --print-file-name libgfortran.dylib))
           # remove libgfortran from location used for linking (if any), to
           # check wheel has bundled things correctly and all tests pass without
           # needing installed gfortran
           POSTFIX=" sudo rm -rf /opt/gfortran-darwin-x86_64-native &&\
-                 sudo rm -rf /usr/local/gfortran/lib"
-=======
-          if [[ ${{ matrix.buildplat[3] }} == 'accelerate' ]]; then
-            PREFIX=DYLD_LIBRARY_PATH=$(dirname $(gfortran --print-file-name libgfortran.dylib))
-          else
-            # Use libgfortran and friends from the scipy-openblas wheel,
-            # which should be exactly the same as the ones from gfortran
-            # This will exclude the duplicates from gfortran in /opt/gfortran*
-            EXCLUDE="-e /gfortran"
-            
-            PREFIX="DYLD_LIBRARY_PATH=\"\$(python -c \"import scipy_openblas32 as sob; ldir=sob.get_lib_dir();print(f'{ldir}/../.dylibs:{ldir}')\")\""            
-            # remove libgfortran from location used for linking, to check wheel has
-            # bundled things correctly
-            POSTFIX=" sudo rm -rf /opt/gfortran-darwin-x86_64-native &&\
-                      sudo rm -rf /opt/gfortran-darwin-arm64-native &&\
-                      sudo rm -rf /usr/local/gfortran/lib"
-          fi
->>>>>>> f0b4f3d0
+                    sudo rm -rf /opt/gfortran-darwin-arm64-native &&\
+                    sudo rm -rf /usr/local/gfortran/lib"
+
           CIBW="$PREFIX delocate-listdeps -d {wheel} && echo "-----------" &&\
             $PREFIX delocate-wheel -v $EXCLUDE --require-archs \
             {delocate_archs} -w {dest_dir} {wheel} && echo "-----------" &&\
